--- conflicted
+++ resolved
@@ -7,12 +7,8 @@
 use super::AutoBreak;
 use super::{ArbitraryHeader, ArbitraryTuplType, BitmapHeader, GraymapHeader, PixmapHeader};
 use super::{HeaderRecord, PNMHeader, PNMSubtype, SampleEncoding};
-<<<<<<< HEAD
-use color::{channel_count, ColorType};
+use color::{ColorType, ExtendedColorType};
 use image::{ImageError, ImageResult};
-=======
-use color::{ColorType, ExtendedColorType};
->>>>>>> 8cb22339
 
 use byteorder::{BigEndian, WriteBytesExt};
 
@@ -169,15 +165,9 @@
         image: FlatSamples,
         width: u32,
         height: u32,
-<<<<<<< HEAD
-        color: ColorType,
+        color: ExtendedColorType,
     ) -> ImageResult<()> {
-        let depth = channel_count(color).into();
-=======
-        color: ExtendedColorType,
-    ) -> io::Result<()> {
         let depth = u32::from(color.channel_count());
->>>>>>> 8cb22339
         let (maxval, tupltype) = match color {
             ExtendedColorType::L1 => (1, ArbitraryTuplType::BlackAndWhite),
             ExtendedColorType::L8 => (0xff, ArbitraryTuplType::Grayscale),
@@ -215,13 +205,8 @@
         image: FlatSamples,
         width: u32,
         height: u32,
-<<<<<<< HEAD
-        color: ColorType,
+        color: ExtendedColorType,
     ) -> ImageResult<()> {
-=======
-        color: ExtendedColorType,
-    ) -> io::Result<()> {
->>>>>>> 8cb22339
         let header = match (subtype, color) {
             (PNMSubtype::ArbitraryMap, color) => {
                 return self.write_dynamic_header(image, width, height, color)
@@ -274,13 +259,8 @@
         image: FlatSamples,
         width: u32,
         height: u32,
-<<<<<<< HEAD
-        color: ColorType,
+        color: ExtendedColorType,
     ) -> ImageResult<()> {
-=======
-        color: ExtendedColorType,
-    ) -> io::Result<()> {
->>>>>>> 8cb22339
         let unchecked = UncheckedHeader { header };
 
         unchecked
@@ -297,15 +277,9 @@
         image: FlatSamples<'a>,
         width: u32,
         height: u32,
-<<<<<<< HEAD
-        color: ColorType,
+        color: ExtendedColorType,
     ) -> ImageResult<CheckedImageBuffer<'a>> {
-        let components = channel_count(color) as usize;
-=======
-        color: ExtendedColorType,
-    ) -> io::Result<CheckedImageBuffer<'a>> {
         let components = color.channel_count() as usize;
->>>>>>> 8cb22339
         let uwidth = width as usize;
         let uheight = height as usize;
         match Some(components)
@@ -352,18 +326,8 @@
     // Check color compatibility with the header. This will only error when we are certain that
     // the comination is bogus (e.g. combining Pixmap and Palette) but allows uncertain
     // combinations (basically a ArbitraryTuplType::Custom with any color of fitting depth).
-<<<<<<< HEAD
-    fn check_header_color(self, color: ColorType) -> ImageResult<CheckedHeaderColor<'a>> {
-        let components = match color {
-            ColorType::Gray(_) => 1,
-            ColorType::GrayA(_) => 2,
-            ColorType::Palette(_) | ColorType::RGB(_) | ColorType::BGR(_) => 3,
-            ColorType::RGBA(_) | ColorType::BGRA(_) => 4,
-        };
-=======
-    fn check_header_color(self, color: ExtendedColorType) -> io::Result<CheckedHeaderColor<'a>> {
+    fn check_header_color(self, color: ExtendedColorType) -> ImageResult<CheckedHeaderColor<'a>> {
         let components = u32::from(color.channel_count());
->>>>>>> 8cb22339
 
         match *self.unchecked.header {
             PNMHeader {
@@ -374,13 +338,8 @@
                 _ => {
                     return Err(ImageError::IoError(io::Error::new(
                         io::ErrorKind::InvalidInput,
-<<<<<<< HEAD
-                        "PBM format only support ColorType::Gray",
+                        "PBM format only support luma color types",
                     )))
-=======
-                        "PBM format only support luma color types",
-                    ))
->>>>>>> 8cb22339
                 }
             },
             PNMHeader {
@@ -391,13 +350,8 @@
                 _ => {
                     return Err(ImageError::IoError(io::Error::new(
                         io::ErrorKind::InvalidInput,
-<<<<<<< HEAD
-                        "PGM format only support ColorType::Gray",
+                        "PGM format only support luma color types",
                     )))
-=======
-                        "PGM format only support luma color types",
-                    ))
->>>>>>> 8cb22339
                 }
             },
             PNMHeader {
@@ -408,13 +362,8 @@
                 _ => {
                     return Err(ImageError::IoError(io::Error::new(
                         io::ErrorKind::InvalidInput,
-<<<<<<< HEAD
-                        "PPM format only support ColorType::RGB",
+                        "PPM format only support ExtendedColorType::Rgb8",
                     )))
-=======
-                        "PPM format only support ExtendedColorType::Rgb8",
-                    ))
->>>>>>> 8cb22339
                 }
             },
             PNMHeader {
@@ -472,22 +421,6 @@
 
         // We trust the image color bit count to be correct at least.
         let max_sample = match self.color {
-<<<<<<< HEAD
-            // Protects against overflows from shifting and gives a better error.
-            ColorType::Gray(n)
-            | ColorType::GrayA(n)
-            | ColorType::Palette(n)
-            | ColorType::RGB(n)
-            | ColorType::RGBA(n)
-            | ColorType::BGR(n)
-            | ColorType::BGRA(n)
-                if n > 16 =>
-            {
-                return Err(ImageError::IoError(io::Error::new(
-                    io::ErrorKind::InvalidInput,
-                    "Encoding colors with a bit depth greater 16 not supported",
-                )))
-=======
             ExtendedColorType::Unknown(n) if n <= 16 => (1 << n) - 1,
             ExtendedColorType::L1 => 1,
             ExtendedColorType::L8
@@ -504,11 +437,10 @@
                 => 0xffff,
             ExtendedColorType::__Nonexhaustive => unreachable!(),
             _ => {
-                return Err(io::Error::new(
+                return Err(ImageError::IoError(io::Error::new(
                     io::ErrorKind::InvalidInput,
                     "Unsupported target color type",
-                ))
->>>>>>> 8cb22339
+                )))
             }
         };
 
